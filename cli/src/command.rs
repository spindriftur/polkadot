--- conflicted
+++ resolved
@@ -129,52 +129,6 @@
 				info!("----------------------------");
 			}
 
-<<<<<<< HEAD
-				runtime.run_node_until_exit(|config| match config.role {
-					Role::Light => service::kusama_new_light(config)
-						.map(|(components, _)| components),
-					_ => service::kusama_new_full(
-						config,
-						None,
-						None,
-						authority_discovery_disabled,
-						6000,
-						grandpa_pause,
-					).map(|(components, _, _)| components)
-				})
-			} else if chain_spec.is_westend() {
-				runtime.run_node_until_exit(|config| match config.role {
-					Role::Light => service::westend_new_light(config)
-						.map(|(components, _)| components),
-					_ => service::westend_new_full(
-						config,
-						None,
-						None,
-						authority_discovery_disabled,
-						6000,
-						grandpa_pause,
-					).map(|(components, _, _)| components)
-				})
-			} else if chain_spec.is_rococo() {
-				runtime.run_node_until_exit(|config| match config.role {
-					Role::Light => service::rococo_new_light(config)
-						.map(|(components, _)| components),
-					_ => service::rococo_new_full(
-						config,
-						None,
-						None,
-						authority_discovery_disabled,
-						6000,
-						grandpa_pause,
-					).map(|(components, _, _)| components)
-				})
-			} else {
-				runtime.run_node_until_exit(|config| match config.role {
-					Role::Light => service::polkadot_new_light(config)
-						.map(|(components, _)| components),
-					_ => service::polkadot_new_full(
-						config,
-=======
 			runner.run_node_until_exit(|config| {
 				let role = config.role.clone();
 				let builder = service::NodeBuilder::new(config);
@@ -182,7 +136,6 @@
 				match role {
 					Role::Light => builder.build_light().map(|(task_manager, _)| task_manager),
 					_ => builder.build_full(
->>>>>>> 38f5cbc1
 						None,
 						None,
 						authority_discovery_disabled,
