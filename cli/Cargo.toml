[package]
name = "polkadot-cli"
version = "0.8.8"
authors = ["Parity Technologies <admin@parity.io>"]
description = "Polkadot Relay-chain Client Node"
edition = "2018"

[package.metadata.wasm-pack.profile.release]
# `wasm-opt` has some problems on linux, see
# https://github.com/rustwasm/wasm-pack/issues/781 etc.
wasm-opt = false

[lib]
crate-type = ["cdylib", "rlib"]

[dependencies]
log = "0.4.8"
futures = { version = "0.3.4", features = ["compat"] }
structopt = "0.3.8"
<<<<<<< HEAD
sp-api = { git = "https://github.com/paritytech/substrate", branch = "bkchr-cumulus-branch" }
sp-core = { git = "https://github.com/paritytech/substrate", branch = "bkchr-cumulus-branch" }
sp-runtime = { git = "https://github.com/paritytech/substrate", branch = "bkchr-cumulus-branch" }
sc-client-api = { git = "https://github.com/paritytech/substrate", branch = "bkchr-cumulus-branch" }
sc-client-db = { git = "https://github.com/paritytech/substrate", branch = "bkchr-cumulus-branch" }
sc-executor = { git = "https://github.com/paritytech/substrate", branch = "bkchr-cumulus-branch" }
service = { package = "polkadot-service", path = "../service", default-features = false }

tokio = { version = "0.2.13", features = ["rt-threaded"], optional = true }
frame-benchmarking-cli = { git = "https://github.com/paritytech/substrate", branch = "bkchr-cumulus-branch", optional = true }
sc-cli = { git = "https://github.com/paritytech/substrate", branch = "bkchr-cumulus-branch", optional = true }
sc-service = { git = "https://github.com/paritytech/substrate", branch = "bkchr-cumulus-branch", optional = true }

wasm-bindgen = { version = "0.2.57", optional = true }
wasm-bindgen-futures = { version = "0.4.7", optional = true }
browser-utils = { package = "substrate-browser-utils", git = "https://github.com/paritytech/substrate", branch = "bkchr-cumulus-branch", optional = true }

[build-dependencies]
substrate-build-script-utils = { git = "https://github.com/paritytech/substrate", branch = "bkchr-cumulus-branch" }
=======
sp-api = { git = "https://github.com/paritytech/substrate", branch = "cumulus-branch" }
sp-core = { git = "https://github.com/paritytech/substrate", branch = "cumulus-branch" }
sp-runtime = { git = "https://github.com/paritytech/substrate", branch = "cumulus-branch" }
sc-client-api = { git = "https://github.com/paritytech/substrate", branch = "cumulus-branch" }
sc-client-db = { git = "https://github.com/paritytech/substrate", branch = "cumulus-branch" }
sc-executor = { git = "https://github.com/paritytech/substrate", branch = "cumulus-branch" }
service = { package = "polkadot-service", path = "../service", default-features = false, optional = true }
service-new = { package = "polkadot-service-new", path = "../node/service", default-features = false, optional = true }

tokio = { version = "0.2.13", features = ["rt-threaded"], optional = true }
frame-benchmarking-cli = { git = "https://github.com/paritytech/substrate", branch = "cumulus-branch", optional = true }
sc-cli = { git = "https://github.com/paritytech/substrate", branch = "cumulus-branch", optional = true }
sc-service = { git = "https://github.com/paritytech/substrate", branch = "cumulus-branch", optional = true }

wasm-bindgen = { version = "0.2.57", optional = true }
wasm-bindgen-futures = { version = "0.4.7", optional = true }
browser-utils = { package = "substrate-browser-utils", git = "https://github.com/paritytech/substrate", branch = "cumulus-branch", optional = true }

[build-dependencies]
substrate-build-script-utils = { git = "https://github.com/paritytech/substrate", branch = "cumulus-branch" }
>>>>>>> abc1db33

[features]
default = [ "wasmtime", "db", "cli", "service-old" ]
wasmtime = [ "sc-cli/wasmtime" ]
db = [ "service/db" ]
cli = [
	"tokio",
	"sc-cli",
	"sc-service",
	"frame-benchmarking-cli",
]
service-old = [ "service/full-node" ]
browser = [
	"wasm-bindgen",
	"wasm-bindgen-futures",
	"browser-utils",
	"service",
]
runtime-benchmarks = [ "service/runtime-benchmarks" ]
service-rewr = [ "service-new/full-node" ]<|MERGE_RESOLUTION|>--- conflicted
+++ resolved
@@ -17,14 +17,14 @@
 log = "0.4.8"
 futures = { version = "0.3.4", features = ["compat"] }
 structopt = "0.3.8"
-<<<<<<< HEAD
 sp-api = { git = "https://github.com/paritytech/substrate", branch = "bkchr-cumulus-branch" }
 sp-core = { git = "https://github.com/paritytech/substrate", branch = "bkchr-cumulus-branch" }
 sp-runtime = { git = "https://github.com/paritytech/substrate", branch = "bkchr-cumulus-branch" }
 sc-client-api = { git = "https://github.com/paritytech/substrate", branch = "bkchr-cumulus-branch" }
 sc-client-db = { git = "https://github.com/paritytech/substrate", branch = "bkchr-cumulus-branch" }
 sc-executor = { git = "https://github.com/paritytech/substrate", branch = "bkchr-cumulus-branch" }
-service = { package = "polkadot-service", path = "../service", default-features = false }
+service = { package = "polkadot-service", path = "../service", default-features = false, optional = true }
+service-new = { package = "polkadot-service-new", path = "../node/service", default-features = false, optional = true }
 
 tokio = { version = "0.2.13", features = ["rt-threaded"], optional = true }
 frame-benchmarking-cli = { git = "https://github.com/paritytech/substrate", branch = "bkchr-cumulus-branch", optional = true }
@@ -37,28 +37,6 @@
 
 [build-dependencies]
 substrate-build-script-utils = { git = "https://github.com/paritytech/substrate", branch = "bkchr-cumulus-branch" }
-=======
-sp-api = { git = "https://github.com/paritytech/substrate", branch = "cumulus-branch" }
-sp-core = { git = "https://github.com/paritytech/substrate", branch = "cumulus-branch" }
-sp-runtime = { git = "https://github.com/paritytech/substrate", branch = "cumulus-branch" }
-sc-client-api = { git = "https://github.com/paritytech/substrate", branch = "cumulus-branch" }
-sc-client-db = { git = "https://github.com/paritytech/substrate", branch = "cumulus-branch" }
-sc-executor = { git = "https://github.com/paritytech/substrate", branch = "cumulus-branch" }
-service = { package = "polkadot-service", path = "../service", default-features = false, optional = true }
-service-new = { package = "polkadot-service-new", path = "../node/service", default-features = false, optional = true }
-
-tokio = { version = "0.2.13", features = ["rt-threaded"], optional = true }
-frame-benchmarking-cli = { git = "https://github.com/paritytech/substrate", branch = "cumulus-branch", optional = true }
-sc-cli = { git = "https://github.com/paritytech/substrate", branch = "cumulus-branch", optional = true }
-sc-service = { git = "https://github.com/paritytech/substrate", branch = "cumulus-branch", optional = true }
-
-wasm-bindgen = { version = "0.2.57", optional = true }
-wasm-bindgen-futures = { version = "0.4.7", optional = true }
-browser-utils = { package = "substrate-browser-utils", git = "https://github.com/paritytech/substrate", branch = "cumulus-branch", optional = true }
-
-[build-dependencies]
-substrate-build-script-utils = { git = "https://github.com/paritytech/substrate", branch = "cumulus-branch" }
->>>>>>> abc1db33
 
 [features]
 default = [ "wasmtime", "db", "cli", "service-old" ]
@@ -75,7 +53,7 @@
 	"wasm-bindgen",
 	"wasm-bindgen-futures",
 	"browser-utils",
-	"service",
+	"sc-service",
 ]
 runtime-benchmarks = [ "service/runtime-benchmarks" ]
 service-rewr = [ "service-new/full-node" ]