// Copyright 2017-2020 Parity Technologies (UK) Ltd.
// This file is part of Polkadot.

// Polkadot is free software: you can redistribute it and/or modify
// it under the terms of the GNU General Public License as published by
// the Free Software Foundation, either version 3 of the License, or
// (at your option) any later version.

// Polkadot is distributed in the hope that it will be useful,
// but WITHOUT ANY WARRANTY; without even the implied warranty of
// MERCHANTABILITY or FITNESS FOR A PARTICULAR PURPOSE.  See the
// GNU General Public License for more details.

// You should have received a copy of the GNU General Public License
// along with Polkadot. If not, see <http://www.gnu.org/licenses/>.

//! The Polkadot runtime. This can be compiled with `#[no_std]`, ready for Wasm.

#![cfg_attr(not(feature = "std"), no_std)]
// `construct_runtime!` does a lot of recursion and requires us to increase the limit to 256.
#![recursion_limit="256"]

use sp_std::prelude::*;
use sp_core::u32_trait::{_1, _2, _3, _4, _5};
use codec::{Encode, Decode};
use primitives::v1::{
	AccountId, AccountIndex, Balance, BlockNumber, Hash, Nonce, Signature, Moment,
};
use primitives::v0 as p_v0;
use runtime_common::{
	claims, SlowAdjustingFeeUpdate,
	impls::{CurrencyToVoteHandler, ToAuthor},
	NegativeImbalance, BlockHashCount, MaximumBlockWeight, AvailableBlockRatio,
	MaximumBlockLength, BlockExecutionWeight, ExtrinsicBaseWeight, RocksDbWeight,
	MaximumExtrinsicWeight, ParachainSessionKeyPlaceholder,
};
use sp_runtime::{
	create_runtime_str, generic, impl_opaque_keys, ModuleId,
	ApplyExtrinsicResult, KeyTypeId, Percent, Permill, Perbill,
	transaction_validity::{TransactionValidity, TransactionSource, TransactionPriority},
	curve::PiecewiseLinear,
	traits::{
		BlakeTwo256, Block as BlockT, OpaqueKeys, ConvertInto, IdentityLookup,
		Extrinsic as ExtrinsicT, SaturatedConversion, Verify,
	},
};
#[cfg(feature = "runtime-benchmarks")]
use sp_runtime::RuntimeString;
use sp_version::RuntimeVersion;
use pallet_grandpa::{AuthorityId as GrandpaId, fg_primitives};
#[cfg(any(feature = "std", test))]
use sp_version::NativeVersion;
use sp_core::OpaqueMetadata;
use sp_staking::SessionIndex;
use frame_support::{
	parameter_types, construct_runtime, debug, RuntimeDebug,
	traits::{KeyOwnerProofSystem, SplitTwoWays, Randomness, LockIdentifier, Filter, InstanceFilter},
	weights::Weight,
};
use frame_system::{EnsureRoot, EnsureOneOf};
use pallet_im_online::sr25519::AuthorityId as ImOnlineId;
use authority_discovery_primitives::AuthorityId as AuthorityDiscoveryId;
use pallet_transaction_payment_rpc_runtime_api::RuntimeDispatchInfo;
use pallet_session::{historical as session_historical};
use static_assertions::const_assert;

#[cfg(feature = "std")]
pub use pallet_staking::StakerStatus;
#[cfg(any(feature = "std", test))]
pub use sp_runtime::BuildStorage;
pub use pallet_timestamp::Call as TimestampCall;
pub use pallet_balances::Call as BalancesCall;

/// Constant values used within the runtime.
pub mod constants;
use constants::{time::*, currency::*, fee::*};

// Weights used in the runtime.
mod weights;

// Make the WASM binary available.
#[cfg(feature = "std")]
include!(concat!(env!("OUT_DIR"), "/wasm_binary.rs"));

/// Runtime version (Kusama).
pub const VERSION: RuntimeVersion = RuntimeVersion {
	spec_name: create_runtime_str!("kusama"),
	impl_name: create_runtime_str!("parity-kusama"),
	authoring_version: 2,
	spec_version: 2024,
	impl_version: 0,
	#[cfg(not(feature = "disable-runtime-api"))]
	apis: RUNTIME_API_VERSIONS,
	#[cfg(feature = "disable-runtime-api")]
	apis: version::create_apis_vec![[]],
	transaction_version: 3,
};

/// Native version.
#[cfg(any(feature = "std", test))]
pub fn native_version() -> NativeVersion {
	NativeVersion {
		runtime_version: VERSION,
		can_author_with: Default::default(),
	}
}

/// Avoid processing transactions from slots and parachain registrar.
pub struct BaseFilter;
impl Filter<Call> for BaseFilter {
	fn filter(_: &Call) -> bool {
		true
	}
}

type MoreThanHalfCouncil = EnsureOneOf<
	AccountId,
	EnsureRoot<AccountId>,
	pallet_collective::EnsureProportionMoreThan<_1, _2, AccountId, CouncilCollective>
>;

parameter_types! {
	pub const Version: RuntimeVersion = VERSION;
}

impl frame_system::Trait for Runtime {
	type BaseCallFilter = BaseFilter;
	type Origin = Origin;
	type Call = Call;
	type Index = Nonce;
	type BlockNumber = BlockNumber;
	type Hash = Hash;
	type Hashing = BlakeTwo256;
	type AccountId = AccountId;
	type Lookup = IdentityLookup<Self::AccountId>;
	type Header = generic::Header<BlockNumber, BlakeTwo256>;
	type Event = Event;
	type BlockHashCount = BlockHashCount;
	type MaximumBlockWeight = MaximumBlockWeight;
	type DbWeight = RocksDbWeight;
	type BlockExecutionWeight = BlockExecutionWeight;
	type ExtrinsicBaseWeight = ExtrinsicBaseWeight;
	type MaximumExtrinsicWeight = MaximumExtrinsicWeight;
	type MaximumBlockLength = MaximumBlockLength;
	type AvailableBlockRatio = AvailableBlockRatio;
	type Version = Version;
	type ModuleToIndex = ModuleToIndex;
	type AccountData = pallet_balances::AccountData<Balance>;
	type OnNewAccount = ();
	type OnKilledAccount = ();
	type SystemWeightInfo = weights::frame_system::WeightInfo;
}

impl pallet_scheduler::Trait for Runtime {
	type Event = Event;
	type Origin = Origin;
	type PalletsOrigin = OriginCaller;
	type Call = Call;
	type MaximumWeight = MaximumBlockWeight;
	type ScheduleOrigin = EnsureRoot<AccountId>;
	type WeightInfo = ();
}

parameter_types! {
	pub const EpochDuration: u64 = EPOCH_DURATION_IN_BLOCKS as u64;
	pub const ExpectedBlockTime: Moment = MILLISECS_PER_BLOCK;
}

impl pallet_babe::Trait for Runtime {
	type EpochDuration = EpochDuration;
	type ExpectedBlockTime = ExpectedBlockTime;

	// session module is the trigger
	type EpochChangeTrigger = pallet_babe::ExternalTrigger;

	type KeyOwnerProofSystem = Historical;

	type KeyOwnerProof = <Self::KeyOwnerProofSystem as KeyOwnerProofSystem<(
		KeyTypeId,
		pallet_babe::AuthorityId,
	)>>::Proof;

	type KeyOwnerIdentification = <Self::KeyOwnerProofSystem as KeyOwnerProofSystem<(
		KeyTypeId,
		pallet_babe::AuthorityId,
	)>>::IdentificationTuple;

	type HandleEquivocation =
		pallet_babe::EquivocationHandler<Self::KeyOwnerIdentification, Offences>;
}

parameter_types! {
	pub const IndexDeposit: Balance = 1 * DOLLARS;
}

impl pallet_indices::Trait for Runtime {
	type AccountIndex = AccountIndex;
	type Currency = Balances;
	type Deposit = IndexDeposit;
	type Event = Event;
	type WeightInfo = ();
}

parameter_types! {
	pub const ExistentialDeposit: Balance = 1 * CENTS;
}

/// Splits fees 80/20 between treasury and block author.
pub type DealWithFees = SplitTwoWays<
	Balance,
	NegativeImbalance<Runtime>,
	_4, Treasury,   // 4 parts (80%) goes to the treasury.
	_1, ToAuthor<Runtime>,   // 1 part (20%) goes to the block author.
>;

impl pallet_balances::Trait for Runtime {
	type Balance = Balance;
	type DustRemoval = ();
	type Event = Event;
	type ExistentialDeposit = ExistentialDeposit;
	type AccountStore = System;
	type WeightInfo = weights::pallet_balances::WeightInfo;
}

parameter_types! {
	pub const TransactionByteFee: Balance = 10 * MILLICENTS;
}

impl pallet_transaction_payment::Trait for Runtime {
	type Currency = Balances;
	type OnTransactionPayment = DealWithFees;
	type TransactionByteFee = TransactionByteFee;
	type WeightToFee = WeightToFee;
	type FeeMultiplierUpdate = SlowAdjustingFeeUpdate<Self>;
}

parameter_types! {
	pub const MinimumPeriod: u64 = SLOT_DURATION / 2;
}
impl pallet_timestamp::Trait for Runtime {
	type Moment = u64;
	type OnTimestampSet = Babe;
	type MinimumPeriod = MinimumPeriod;
	type WeightInfo = weights::pallet_timestamp::WeightInfo;
}

parameter_types! {
	pub const UncleGenerations: u32 = 0;
}

// TODO: substrate#2986 implement this properly
impl pallet_authorship::Trait for Runtime {
	type FindAuthor = pallet_session::FindAccountFromAuthorIndex<Self, Babe>;
	type UncleGenerations = UncleGenerations;
	type FilterUncle = ();
	type EventHandler = (Staking, ImOnline);
}

parameter_types! {
	pub const Period: BlockNumber = 10 * MINUTES;
	pub const Offset: BlockNumber = 0;
}

impl_opaque_keys! {
	pub struct SessionKeys {
		pub grandpa: Grandpa,
		pub babe: Babe,
		pub im_online: ImOnline,
		pub parachain_validator: ParachainSessionKeyPlaceholder<Runtime>,
		pub authority_discovery: AuthorityDiscovery,
	}
}

parameter_types! {
	pub const DisabledValidatorsThreshold: Perbill = Perbill::from_percent(17);
}

impl pallet_session::Trait for Runtime {
	type Event = Event;
	type ValidatorId = AccountId;
	type ValidatorIdOf = pallet_staking::StashOf<Self>;
	type ShouldEndSession = Babe;
	type NextSessionRotation = Babe;
	type SessionManager = pallet_session::historical::NoteHistoricalRoot<Self, Staking>;
	type SessionHandler = <SessionKeys as OpaqueKeys>::KeyTypeIdProviders;
	type Keys = SessionKeys;
	type DisabledValidatorsThreshold = DisabledValidatorsThreshold;
	type WeightInfo = ();
}

impl pallet_session::historical::Trait for Runtime {
	type FullIdentification = pallet_staking::Exposure<AccountId, Balance>;
	type FullIdentificationOf = pallet_staking::ExposureOf<Runtime>;
}

// TODO #6469: This shouldn't be static, but a lazily cached value, not built unless needed, and
// re-built in case input parameters have changed. The `ideal_stake` should be determined by the
// amount of parachain slots being bid on: this should be around `(75 - 25.min(slots / 4))%`.
pallet_staking_reward_curve::build! {
	const REWARD_CURVE: PiecewiseLinear<'static> = curve!(
		min_inflation: 0_025_000,
		max_inflation: 0_100_000,
		// 3:2:1 staked : parachains : float.
		// while there's no parachains, then this is 75% staked : 25% float.
		ideal_stake: 0_750_000,
		falloff: 0_050_000,
		max_piece_count: 40,
		test_precision: 0_005_000,
	);
}

parameter_types! {
	// Six sessions in an era (6 hours).
	pub const SessionsPerEra: SessionIndex = 6;
	// 28 eras for unbonding (7 days).
	pub const BondingDuration: pallet_staking::EraIndex = 28;
	// 27 eras in which slashes can be cancelled (slightly less than 7 days).
	pub const SlashDeferDuration: pallet_staking::EraIndex = 27;
	pub const RewardCurve: &'static PiecewiseLinear<'static> = &REWARD_CURVE;
	pub const MaxNominatorRewardedPerValidator: u32 = 64;
	// quarter of the last session will be for election.
	pub const ElectionLookahead: BlockNumber = EPOCH_DURATION_IN_BLOCKS / 4;
	pub const MaxIterations: u32 = 10;
	pub MinSolutionScoreBump: Perbill = Perbill::from_rational_approximation(5u32, 10_000);
}

type SlashCancelOrigin = EnsureOneOf<
	AccountId,
	EnsureRoot<AccountId>,
	pallet_collective::EnsureProportionAtLeast<_1, _2, AccountId, CouncilCollective>
>;

impl pallet_staking::Trait for Runtime {
	type Currency = Balances;
	type UnixTime = Timestamp;
	type CurrencyToVote = CurrencyToVoteHandler<Self>;
	type RewardRemainder = Treasury;
	type Event = Event;
	type Slash = Treasury;
	type Reward = ();
	type SessionsPerEra = SessionsPerEra;
	type BondingDuration = BondingDuration;
	type SlashDeferDuration = SlashDeferDuration;
	// A majority of the council or root can cancel the slash.
	type SlashCancelOrigin = SlashCancelOrigin;
	type SessionInterface = Self;
	type RewardCurve = RewardCurve;
	type MaxNominatorRewardedPerValidator = MaxNominatorRewardedPerValidator;
	type NextNewSession = Session;
	type ElectionLookahead = ElectionLookahead;
	type Call = Call;
	type UnsignedPriority = StakingUnsignedPriority;
	type MaxIterations = MaxIterations;
	type MinSolutionScoreBump = MinSolutionScoreBump;
	type WeightInfo = ();
}

parameter_types! {
	pub const LaunchPeriod: BlockNumber = 7 * DAYS;
	pub const VotingPeriod: BlockNumber = 7 * DAYS;
	pub const FastTrackVotingPeriod: BlockNumber = 3 * HOURS;
	pub const MinimumDeposit: Balance = 1 * DOLLARS;
	pub const EnactmentPeriod: BlockNumber = 8 * DAYS;
	pub const CooloffPeriod: BlockNumber = 7 * DAYS;
	// One cent: $10,000 / MB
	pub const PreimageByteDeposit: Balance = 10 * MILLICENTS;
	pub const InstantAllowed: bool = true;
	pub const MaxVotes: u32 = 100;
}

impl pallet_democracy::Trait for Runtime {
	type Proposal = Call;
	type Event = Event;
	type Currency = Balances;
	type EnactmentPeriod = EnactmentPeriod;
	type LaunchPeriod = LaunchPeriod;
	type VotingPeriod = VotingPeriod;
	type MinimumDeposit = MinimumDeposit;
	/// A straight majority of the council can decide what their next motion is.
	type ExternalOrigin = pallet_collective::EnsureProportionAtLeast<_1, _2, AccountId, CouncilCollective>;
	/// A majority can have the next scheduled referendum be a straight majority-carries vote.
	type ExternalMajorityOrigin = pallet_collective::EnsureProportionAtLeast<_1, _2, AccountId, CouncilCollective>;
	/// A unanimous council can have the next scheduled referendum be a straight default-carries
	/// (NTB) vote.
	type ExternalDefaultOrigin = pallet_collective::EnsureProportionAtLeast<_1, _1, AccountId, CouncilCollective>;
	/// Two thirds of the technical committee can have an ExternalMajority/ExternalDefault vote
	/// be tabled immediately and with a shorter voting/enactment period.
	type FastTrackOrigin = pallet_collective::EnsureProportionAtLeast<_2, _3, AccountId, TechnicalCollective>;
	type InstantOrigin = pallet_collective::EnsureProportionAtLeast<_1, _1, AccountId, TechnicalCollective>;
	type InstantAllowed = InstantAllowed;
	type FastTrackVotingPeriod = FastTrackVotingPeriod;
	// To cancel a proposal which has been passed, 2/3 of the council must agree to it.
	type CancellationOrigin = pallet_collective::EnsureProportionAtLeast<_2, _3, AccountId, CouncilCollective>;
	// Any single technical committee member may veto a coming council proposal, however they can
	// only do it once and it lasts only for the cooloff period.
	type VetoOrigin = pallet_collective::EnsureMember<AccountId, TechnicalCollective>;
	type CooloffPeriod = CooloffPeriod;
	type PreimageByteDeposit = PreimageByteDeposit;
	type Slash = Treasury;
	type Scheduler = Scheduler;
	type PalletsOrigin = OriginCaller;
	type MaxVotes = MaxVotes;
	type OperationalPreimageOrigin = pallet_collective::EnsureMember<AccountId, CouncilCollective>;
	type WeightInfo = weights::pallet_democracy::WeightInfo;
}

parameter_types! {
	pub const CouncilMotionDuration: BlockNumber = 3 * DAYS;
	pub const CouncilMaxProposals: u32 = 100;
	pub const CouncilMaxMembers: u32 = 100;
}

type CouncilCollective = pallet_collective::Instance1;
impl pallet_collective::Trait<CouncilCollective> for Runtime {
	type Origin = Origin;
	type Proposal = Call;
	type Event = Event;
	type MotionDuration = CouncilMotionDuration;
	type MaxProposals = CouncilMaxProposals;
	type MaxMembers = CouncilMaxMembers;
	type WeightInfo = weights::pallet_collective::WeightInfo;
}

parameter_types! {
	pub const CandidacyBond: Balance = 1 * DOLLARS;
	pub const VotingBond: Balance = 5 * CENTS;
	/// Daily council elections.
	pub const TermDuration: BlockNumber = 24 * HOURS;
	pub const DesiredMembers: u32 = 19;
	pub const DesiredRunnersUp: u32 = 19;
	pub const ElectionsPhragmenModuleId: LockIdentifier = *b"phrelect";
}
// Make sure that there are no more than MaxMembers members elected via phragmen.
const_assert!(DesiredMembers::get() <= CouncilMaxMembers::get());

impl pallet_elections_phragmen::Trait for Runtime {
	type Event = Event;
	type Currency = Balances;
	type ChangeMembers = Council;
	type InitializeMembers = Council;
	type CurrencyToVote = CurrencyToVoteHandler<Self>;
	type CandidacyBond = CandidacyBond;
	type VotingBond = VotingBond;
	type LoserCandidate = Treasury;
	type BadReport = Treasury;
	type KickedMember = Treasury;
	type DesiredMembers = DesiredMembers;
	type DesiredRunnersUp = DesiredRunnersUp;
	type TermDuration = TermDuration;
	type ModuleId = ElectionsPhragmenModuleId;
	type WeightInfo = ();
}

parameter_types! {
	pub const TechnicalMotionDuration: BlockNumber = 3 * DAYS;
	pub const TechnicalMaxProposals: u32 = 100;
	pub const TechnicalMaxMembers: u32 = 100;
}

type TechnicalCollective = pallet_collective::Instance2;
impl pallet_collective::Trait<TechnicalCollective> for Runtime {
	type Origin = Origin;
	type Proposal = Call;
	type Event = Event;
	type MotionDuration = TechnicalMotionDuration;
	type MaxProposals = TechnicalMaxProposals;
	type MaxMembers = TechnicalMaxMembers;
	type WeightInfo = weights::pallet_collective::WeightInfo;
}

impl pallet_membership::Trait<pallet_membership::Instance1> for Runtime {
	type Event = Event;
	type AddOrigin = MoreThanHalfCouncil;
	type RemoveOrigin = MoreThanHalfCouncil;
	type SwapOrigin = MoreThanHalfCouncil;
	type ResetOrigin = MoreThanHalfCouncil;
	type PrimeOrigin = MoreThanHalfCouncil;
	type MembershipInitialized = TechnicalCommittee;
	type MembershipChanged = TechnicalCommittee;
}

parameter_types! {
	pub const ProposalBond: Permill = Permill::from_percent(5);
	pub const ProposalBondMinimum: Balance = 20 * DOLLARS;
	pub const SpendPeriod: BlockNumber = 6 * DAYS;
	pub const Burn: Permill = Permill::from_perthousand(2);
	pub const TreasuryModuleId: ModuleId = ModuleId(*b"py/trsry");

	pub const TipCountdown: BlockNumber = 1 * DAYS;
	pub const TipFindersFee: Percent = Percent::from_percent(20);
	pub const TipReportDepositBase: Balance = 1 * DOLLARS;
	pub const TipReportDepositPerByte: Balance = 1 * CENTS;
}

type ApproveOrigin = EnsureOneOf<
	AccountId,
	EnsureRoot<AccountId>,
	pallet_collective::EnsureProportionAtLeast<_3, _5, AccountId, CouncilCollective>
>;

impl pallet_treasury::Trait for Runtime {
	type Currency = Balances;
	type ApproveOrigin = ApproveOrigin;
	type RejectOrigin = MoreThanHalfCouncil;
	type Tippers = ElectionsPhragmen;
	type TipCountdown = TipCountdown;
	type TipFindersFee = TipFindersFee;
	type TipReportDepositBase = TipReportDepositBase;
	type TipReportDepositPerByte = TipReportDepositPerByte;
	type Event = Event;
	type ProposalRejection = Treasury;
	type ProposalBond = ProposalBond;
	type ProposalBondMinimum = ProposalBondMinimum;
	type SpendPeriod = SpendPeriod;
	type Burn = Burn;
	type BurnDestination = Society;
	type ModuleId = TreasuryModuleId;
	type WeightInfo = ();
}

parameter_types! {
	pub OffencesWeightSoftLimit: Weight = Perbill::from_percent(60) * MaximumBlockWeight::get();
}

impl pallet_offences::Trait for Runtime {
	type Event = Event;
	type IdentificationTuple = pallet_session::historical::IdentificationTuple<Self>;
	type OnOffenceHandler = Staking;
	type WeightSoftLimit = OffencesWeightSoftLimit;
	type WeightInfo = ();
}

impl pallet_authority_discovery::Trait for Runtime {}

parameter_types! {
	pub const SessionDuration: BlockNumber = EPOCH_DURATION_IN_BLOCKS as _;
}

parameter_types! {
	pub const StakingUnsignedPriority: TransactionPriority = TransactionPriority::max_value() / 2;
	pub const ImOnlineUnsignedPriority: TransactionPriority = TransactionPriority::max_value();
}

impl pallet_im_online::Trait for Runtime {
	type AuthorityId = ImOnlineId;
	type Event = Event;
	type ReportUnresponsiveness = Offences;
	type SessionDuration = SessionDuration;
	type UnsignedPriority = ImOnlineUnsignedPriority;
	type WeightInfo = ();
}

impl pallet_grandpa::Trait for Runtime {
	type Event = Event;
	type Call = Call;

	type KeyOwnerProofSystem = Historical;

	type KeyOwnerProof =
		<Self::KeyOwnerProofSystem as KeyOwnerProofSystem<(KeyTypeId, GrandpaId)>>::Proof;

	type KeyOwnerIdentification = <Self::KeyOwnerProofSystem as KeyOwnerProofSystem<(
		KeyTypeId,
		GrandpaId,
	)>>::IdentificationTuple;

	type HandleEquivocation = pallet_grandpa::EquivocationHandler<Self::KeyOwnerIdentification, Offences>;
}

parameter_types! {
	pub WindowSize: BlockNumber = pallet_finality_tracker::DEFAULT_WINDOW_SIZE.into();
	pub ReportLatency: BlockNumber = pallet_finality_tracker::DEFAULT_REPORT_LATENCY.into();
}

impl pallet_finality_tracker::Trait for Runtime {
	type OnFinalizationStalled = ();
	type WindowSize = WindowSize;
	type ReportLatency = ReportLatency;
}

/// Submits transaction with the node's public and signature type. Adheres to the signed extension
/// format of the chain.
impl<LocalCall> frame_system::offchain::CreateSignedTransaction<LocalCall> for Runtime where
	Call: From<LocalCall>,
{
	fn create_transaction<C: frame_system::offchain::AppCrypto<Self::Public, Self::Signature>>(
		call: Call,
		public: <Signature as Verify>::Signer,
		account: AccountId,
		nonce: <Runtime as frame_system::Trait>::Index,
	) -> Option<(Call, <UncheckedExtrinsic as ExtrinsicT>::SignaturePayload)> {
		// take the biggest period possible.
		let period = BlockHashCount::get()
			.checked_next_power_of_two()
			.map(|c| c / 2)
			.unwrap_or(2) as u64;

		let current_block = System::block_number()
			.saturated_into::<u64>()
			// The `System::block_number` is initialized with `n+1`,
			// so the actual block number is `n`.
			.saturating_sub(1);
		let tip = 0;
		let extra: SignedExtra = (
			frame_system::CheckSpecVersion::<Runtime>::new(),
			frame_system::CheckTxVersion::<Runtime>::new(),
			frame_system::CheckGenesis::<Runtime>::new(),
			frame_system::CheckMortality::<Runtime>::from(generic::Era::mortal(period, current_block)),
			frame_system::CheckNonce::<Runtime>::from(nonce),
			frame_system::CheckWeight::<Runtime>::new(),
			pallet_transaction_payment::ChargeTransactionPayment::<Runtime>::from(tip),
		);
		let raw_payload = SignedPayload::new(call, extra).map_err(|e| {
			debug::warn!("Unable to create signed payload: {:?}", e);
		}).ok()?;
		let signature = raw_payload.using_encoded(|payload| {
			C::sign(payload, public)
		})?;
		let (call, extra, _) = raw_payload.deconstruct();
		Some((call, (account, signature, extra)))
	}
}

impl frame_system::offchain::SigningTypes for Runtime {
	type Public = <Signature as Verify>::Signer;
	type Signature = Signature;
}

impl<C> frame_system::offchain::SendTransactionTypes<C> for Runtime where
	Call: From<C>,
{
	type OverarchingCall = Call;
	type Extrinsic = UncheckedExtrinsic;
}

parameter_types! {
	pub Prefix: &'static [u8] = b"Pay KSMs to the Kusama account:";
}

impl claims::Trait for Runtime {
	type Event = Event;
	type VestingSchedule = Vesting;
	type Prefix = Prefix;
	type MoveClaimOrigin = pallet_collective::EnsureProportionMoreThan<_1, _2, AccountId, CouncilCollective>;
}

parameter_types! {
	// Minimum 100 bytes/KSM deposited (1 CENT/byte)
	pub const BasicDeposit: Balance = 10 * DOLLARS;       // 258 bytes on-chain
	pub const FieldDeposit: Balance = 250 * CENTS;        // 66 bytes on-chain
	pub const SubAccountDeposit: Balance = 2 * DOLLARS;   // 53 bytes on-chain
	pub const MaxSubAccounts: u32 = 100;
	pub const MaxAdditionalFields: u32 = 100;
	pub const MaxRegistrars: u32 = 20;
}

impl pallet_identity::Trait for Runtime {
	type Event = Event;
	type Currency = Balances;
	type Slashed = Treasury;
	type BasicDeposit = BasicDeposit;
	type FieldDeposit = FieldDeposit;
	type SubAccountDeposit = SubAccountDeposit;
	type MaxSubAccounts = MaxSubAccounts;
	type MaxAdditionalFields = MaxAdditionalFields;
	type MaxRegistrars = MaxRegistrars;
	type RegistrarOrigin = MoreThanHalfCouncil;
	type ForceOrigin = MoreThanHalfCouncil;
	type WeightInfo = ();
}

impl pallet_utility::Trait for Runtime {
	type Event = Event;
	type Call = Call;
	type WeightInfo = weights::pallet_utility::WeightInfo;
}

parameter_types! {
	// One storage item; key size is 32; value is size 4+4+16+32 bytes = 56 bytes.
	pub const DepositBase: Balance = deposit(1, 88);
	// Additional storage item size of 32 bytes.
	pub const DepositFactor: Balance = deposit(0, 32);
	pub const MaxSignatories: u16 = 100;
}

impl pallet_multisig::Trait for Runtime {
	type Event = Event;
	type Call = Call;
	type Currency = Balances;
	type DepositBase = DepositBase;
	type DepositFactor = DepositFactor;
	type MaxSignatories = MaxSignatories;
	type WeightInfo = ();
}

parameter_types! {
	pub const ConfigDepositBase: Balance = 5 * DOLLARS;
	pub const FriendDepositFactor: Balance = 50 * CENTS;
	pub const MaxFriends: u16 = 9;
	pub const RecoveryDeposit: Balance = 5 * DOLLARS;
}

impl pallet_recovery::Trait for Runtime {
	type Event = Event;
	type Call = Call;
	type Currency = Balances;
	type ConfigDepositBase = ConfigDepositBase;
	type FriendDepositFactor = FriendDepositFactor;
	type MaxFriends = MaxFriends;
	type RecoveryDeposit = RecoveryDeposit;
}

parameter_types! {
	pub const CandidateDeposit: Balance = 10 * DOLLARS;
	pub const WrongSideDeduction: Balance = 2 * DOLLARS;
	pub const MaxStrikes: u32 = 10;
	pub const RotationPeriod: BlockNumber = 80 * HOURS;
	pub const PeriodSpend: Balance = 500 * DOLLARS;
	pub const MaxLockDuration: BlockNumber = 36 * 30 * DAYS;
	pub const ChallengePeriod: BlockNumber = 7 * DAYS;
	pub const SocietyModuleId: ModuleId = ModuleId(*b"py/socie");
}

impl pallet_society::Trait for Runtime {
	type Event = Event;
	type Currency = Balances;
	type Randomness = RandomnessCollectiveFlip;
	type CandidateDeposit = CandidateDeposit;
	type WrongSideDeduction = WrongSideDeduction;
	type MaxStrikes = MaxStrikes;
	type PeriodSpend = PeriodSpend;
	type MembershipChanged = ();
	type RotationPeriod = RotationPeriod;
	type MaxLockDuration = MaxLockDuration;
	type FounderSetOrigin = pallet_collective::EnsureProportionMoreThan<_1, _2, AccountId, CouncilCollective>;
	type SuspensionJudgementOrigin = pallet_society::EnsureFounder<Runtime>;
	type ChallengePeriod = ChallengePeriod;
	type ModuleId = SocietyModuleId;
}

parameter_types! {
	pub const MinVestedTransfer: Balance = 100 * DOLLARS;
}

impl pallet_vesting::Trait for Runtime {
	type Event = Event;
	type Currency = Balances;
	type BlockNumberToBalance = ConvertInto;
	type MinVestedTransfer = MinVestedTransfer;
	type WeightInfo = ();
}

parameter_types! {
	// One storage item; key size 32, value size 8; .
	pub const ProxyDepositBase: Balance = deposit(1, 8);
	// Additional storage item size of 33 bytes.
	pub const ProxyDepositFactor: Balance = deposit(0, 33);
	pub const MaxProxies: u16 = 32;
	pub const AnnouncementDepositBase: Balance = deposit(1, 8);
	pub const AnnouncementDepositFactor: Balance = deposit(0, 66);
	pub const MaxPending: u16 = 32;
}

<<<<<<< HEAD
=======
impl<I: frame_support::traits::Instance> dummy::Trait<I> for Runtime {
	type Event = Event;
}

>>>>>>> 61dd388b
/// The type used to represent the kinds of proxying allowed.
#[derive(Copy, Clone, Eq, PartialEq, Ord, PartialOrd, Encode, Decode, RuntimeDebug)]
pub enum ProxyType {
	Any,
	NonTransfer,
	Governance,
	Staking,
	IdentityJudgement,
}
impl Default for ProxyType { fn default() -> Self { Self::Any } }
impl InstanceFilter<Call> for ProxyType {
	fn filter(&self, c: &Call) -> bool {
		match self {
			ProxyType::Any => true,
			ProxyType::NonTransfer => matches!(c,
				Call::System(..) |
				Call::Babe(..) |
				Call::Timestamp(..) |
				Call::Indices(pallet_indices::Call::claim(..)) |
				Call::Indices(pallet_indices::Call::free(..)) |
				Call::Indices(pallet_indices::Call::freeze(..)) |
				// Specifically omitting Indices `transfer`, `force_transfer`
				// Specifically omitting the entire Balances pallet
				Call::Authorship(..) |
				Call::Staking(..) |
				Call::Offences(..) |
				Call::Session(..) |
				Call::FinalityTracker(..) |
				Call::Grandpa(..) |
				Call::ImOnline(..) |
				Call::AuthorityDiscovery(..) |
				Call::Democracy(..) |
				Call::Council(..) |
				Call::TechnicalCommittee(..) |
				Call::ElectionsPhragmen(..) |
				Call::TechnicalMembership(..) |
				Call::Treasury(..) |
				Call::Claims(..) |
				Call::Utility(..) |
				Call::Identity(..) |
				Call::Society(..) |
				Call::Recovery(pallet_recovery::Call::as_recovered(..)) |
				Call::Recovery(pallet_recovery::Call::vouch_recovery(..)) |
				Call::Recovery(pallet_recovery::Call::claim_recovery(..)) |
				Call::Recovery(pallet_recovery::Call::close_recovery(..)) |
				Call::Recovery(pallet_recovery::Call::remove_recovery(..)) |
				Call::Recovery(pallet_recovery::Call::cancel_recovered(..)) |
				// Specifically omitting Recovery `create_recovery`, `initiate_recovery`
				Call::Vesting(pallet_vesting::Call::vest(..)) |
				Call::Vesting(pallet_vesting::Call::vest_other(..)) |
				// Specifically omitting Vesting `vested_transfer`, and `force_vested_transfer`
				Call::Scheduler(..) |
				Call::Proxy(..) |
				Call::Multisig(..)
			),
			ProxyType::Governance => matches!(c,
				Call::Democracy(..) | Call::Council(..) | Call::TechnicalCommittee(..)
					| Call::ElectionsPhragmen(..) | Call::Treasury(..) | Call::Utility(..)
			),
			ProxyType::Staking => matches!(c,
				Call::Staking(..) | Call::Utility(..)
			),
			ProxyType::IdentityJudgement => matches!(c,
				Call::Identity(pallet_identity::Call::provide_judgement(..))
				| Call::Utility(pallet_utility::Call::batch(..))
			)
		}
	}
	fn is_superset(&self, o: &Self) -> bool {
		match (self, o) {
			(x, y) if x == y => true,
			(ProxyType::Any, _) => true,
			(_, ProxyType::Any) => false,
			(ProxyType::NonTransfer, _) => true,
			_ => false,
		}
	}
}

impl pallet_proxy::Trait for Runtime {
	type Event = Event;
	type Call = Call;
	type Currency = Balances;
	type ProxyType = ProxyType;
	type ProxyDepositBase = ProxyDepositBase;
	type ProxyDepositFactor = ProxyDepositFactor;
	type MaxProxies = MaxProxies;
	type WeightInfo = weights::pallet_proxy::WeightInfo;
	type MaxPending = MaxPending;
	type CallHasher = BlakeTwo256;
	type AnnouncementDepositBase = AnnouncementDepositBase;
	type AnnouncementDepositFactor = AnnouncementDepositFactor;
}

pub struct CustomOnRuntimeUpgrade;
impl frame_support::traits::OnRuntimeUpgrade for CustomOnRuntimeUpgrade {
	fn on_runtime_upgrade() -> frame_support::weights::Weight {
		// Update scheduler origin usage
		#[derive(Encode, Decode)]
		#[allow(non_camel_case_types)]
		pub enum OldOriginCaller {
			system(frame_system::Origin<Runtime>),
			pallet_collective_Instance1(
				pallet_collective::Origin<Runtime, pallet_collective::Instance1>
			),
			pallet_collective_Instance2(
				pallet_collective::Origin<Runtime, pallet_collective::Instance2>
			),
		}

		impl Into<OriginCaller> for OldOriginCaller {
			fn into(self) -> OriginCaller {
				match self {
					OldOriginCaller::system(o) => OriginCaller::system(o),
					OldOriginCaller::pallet_collective_Instance1(o) =>
						OriginCaller::pallet_collective_Instance1(o),
					OldOriginCaller::pallet_collective_Instance2(o) =>
						OriginCaller::pallet_collective_Instance2(o),
				}
			}
		}

		pallet_scheduler::Module::<Runtime>::migrate_origin::<OldOriginCaller>();

		<Runtime as frame_system::Trait>::MaximumBlockWeight::get()
	}
}

// TODO TODO: shceduler origin must be upgraded for council and technincalcomittee
construct_runtime! {
	pub enum Runtime where
		Block = Block,
		NodeBlock = primitives::v1::Block,
		UncheckedExtrinsic = UncheckedExtrinsic
	{
		// Basic stuff; balances is uncallable initially.
		System: frame_system::{Module, Call, Storage, Config, Event<T>} = 0,
		RandomnessCollectiveFlip: pallet_randomness_collective_flip::{Module, Storage} = 32,

		// Must be before session.
		Babe: pallet_babe::{Module, Call, Storage, Config, Inherent, ValidateUnsigned} = 1,

		Timestamp: pallet_timestamp::{Module, Call, Storage, Inherent} = 2,
		Indices: pallet_indices::{Module, Call, Storage, Config<T>, Event<T>} = 3,
		Balances: pallet_balances::{Module, Call, Storage, Config<T>, Event<T>} = 4,
		TransactionPayment: pallet_transaction_payment::{Module, Storage} = 33,

		// Consensus support.
		Authorship: pallet_authorship::{Module, Call, Storage} = 5,
		Staking: pallet_staking::{Module, Call, Storage, Config<T>, Event<T>, ValidateUnsigned} = 6,
		Offences: pallet_offences::{Module, Call, Storage, Event} = 7,
		Historical: session_historical::{Module} = 34,
		Session: pallet_session::{Module, Call, Storage, Event, Config<T>} = 8,
		FinalityTracker: pallet_finality_tracker::{Module, Call, Storage, Inherent} = 9,
		Grandpa: pallet_grandpa::{Module, Call, Storage, Config, Event, ValidateUnsigned} = 10,
		ImOnline: pallet_im_online::{Module, Call, Storage, Event<T>, ValidateUnsigned, Config<T>} = 11,
		AuthorityDiscovery: pallet_authority_discovery::{Module, Call, Config} = 12,

		// Governance stuff; uncallable initially.
		Democracy: pallet_democracy::{Module, Call, Storage, Config, Event<T>} = 13,
		Council: pallet_collective::<Instance1>::{Module, Call, Storage, Origin<T>, Event<T>, Config<T>} = 14,
		TechnicalCommittee: pallet_collective::<Instance2>::{Module, Call, Storage, Origin<T>, Event<T>, Config<T>} = 15,
		ElectionsPhragmen: pallet_elections_phragmen::{Module, Call, Storage, Event<T>, Config<T>} = 16,
		TechnicalMembership: pallet_membership::<Instance1>::{Module, Call, Storage, Event<T>, Config<T>} = 17,
		Treasury: pallet_treasury::{Module, Call, Storage, Event<T>} = 18,

		// Claims. Usable initially.
<<<<<<< HEAD
		Claims: claims::{Module, Call, Storage, Event<T>, Config<T>, ValidateUnsigned} = 19,
=======
		Claims: claims::{Module, Call, Storage, Event<T>, Config<T>, ValidateUnsigned},

		// Old parachains stuff. All dummies to avoid messing up the transaction indices.
		DummyParachains: dummy::<Instance0>::{Module, Call},
		DummyAttestations: dummy::<Instance1>::{Module, Call},
		DummySlots: dummy::<Instance2>::{Module, Call, Event<T>},
		DummyRegistrar: dummy::<Instance3>::{Module, Call, Event<T>},
>>>>>>> 61dd388b

		// Utility module.
		Utility: pallet_utility::{Module, Call, Event} = 24,

		// Less simple identity module.
		Identity: pallet_identity::{Module, Call, Storage, Event<T>} = 25,

		// Society module.
		Society: pallet_society::{Module, Call, Storage, Event<T>} = 26,

		// Social recovery module.
		Recovery: pallet_recovery::{Module, Call, Storage, Event<T>} = 27,

		// Vesting. Usable initially, but removed once all vesting is finished.
		Vesting: pallet_vesting::{Module, Call, Storage, Event<T>, Config<T>} = 28,

		// System scheduler.
		Scheduler: pallet_scheduler::{Module, Call, Storage, Event<T>} = 29,

		// Proxy module. Late addition.
		Proxy: pallet_proxy::{Module, Call, Storage, Event<T>} = 30,

		// Multisig module. Late addition.
		Multisig: pallet_multisig::{Module, Call, Storage, Event<T>} = 31,
	}
}

/// The address format for describing accounts.
pub type Address = AccountId;
/// Block header type as expected by this runtime.
pub type Header = generic::Header<BlockNumber, BlakeTwo256>;
/// Block type as expected by this runtime.
pub type Block = generic::Block<Header, UncheckedExtrinsic>;
/// A Block signed with a Justification
pub type SignedBlock = generic::SignedBlock<Block>;
/// BlockId type as expected by this runtime.
pub type BlockId = generic::BlockId<Block>;
/// The SignedExtension to the basic transaction logic.
pub type SignedExtra = (
	frame_system::CheckSpecVersion<Runtime>,
	frame_system::CheckTxVersion<Runtime>,
	frame_system::CheckGenesis<Runtime>,
	frame_system::CheckMortality<Runtime>,
	frame_system::CheckNonce<Runtime>,
	frame_system::CheckWeight<Runtime>,
	pallet_transaction_payment::ChargeTransactionPayment<Runtime>,
);
/// Unchecked extrinsic type as expected by this runtime.
pub type UncheckedExtrinsic = generic::UncheckedExtrinsic<Address, Call, Signature, SignedExtra>;
/// Extrinsic type that has already been checked.
pub type CheckedExtrinsic = generic::CheckedExtrinsic<AccountId, Nonce, Call>;
/// Executive: handles dispatch to the various modules.
pub type Executive = frame_executive::Executive<
	Runtime,
	Block,
	frame_system::ChainContext<Runtime>,
	Runtime,
	AllModules,
	CustomOnRuntimeUpgrade
>;
/// The payload being signed in the transactions.
pub type SignedPayload = generic::SignedPayload<Call, SignedExtra>;

#[cfg(not(feature = "disable-runtime-api"))]
sp_api::impl_runtime_apis! {
	impl sp_api::Core<Block> for Runtime {
		fn version() -> RuntimeVersion {
			VERSION
		}

		fn execute_block(block: Block) {
			Executive::execute_block(block)
		}

		fn initialize_block(header: &<Block as BlockT>::Header) {
			Executive::initialize_block(header)
		}
	}

	impl sp_api::Metadata<Block> for Runtime {
		fn metadata() -> OpaqueMetadata {
			Runtime::metadata().into()
		}
	}

	impl block_builder_api::BlockBuilder<Block> for Runtime {
		fn apply_extrinsic(extrinsic: <Block as BlockT>::Extrinsic) -> ApplyExtrinsicResult {
			Executive::apply_extrinsic(extrinsic)
		}

		fn finalize_block() -> <Block as BlockT>::Header {
			Executive::finalize_block()
		}

		fn inherent_extrinsics(data: inherents::InherentData) -> Vec<<Block as BlockT>::Extrinsic> {
			data.create_extrinsics()
		}

		fn check_inherents(
			block: Block,
			data: inherents::InherentData,
		) -> inherents::CheckInherentsResult {
			data.check_extrinsics(&block)
		}

		fn random_seed() -> <Block as BlockT>::Hash {
			RandomnessCollectiveFlip::random_seed()
		}
	}

	impl tx_pool_api::runtime_api::TaggedTransactionQueue<Block> for Runtime {
		fn validate_transaction(
			source: TransactionSource,
			tx: <Block as BlockT>::Extrinsic,
		) -> TransactionValidity {
			Executive::validate_transaction(source, tx)
		}
	}

	impl offchain_primitives::OffchainWorkerApi<Block> for Runtime {
		fn offchain_worker(header: &<Block as BlockT>::Header) {
			Executive::offchain_worker(header)
		}
	}

	// Dummy implementation to continue supporting old parachains runtime temporarily.
	impl p_v0::ParachainHost<Block> for Runtime {
		fn validators() -> Vec<p_v0::ValidatorId> {
			// this is a compile-time check of size equality. note that we don't invoke
			// the function and nothing here is unsafe.
			let _ = core::mem::transmute::<p_v0::ValidatorId, AccountId>;

			// Yes, these aren't actually the parachain session keys.
			// It doesn't matter, but we shouldn't return a zero-sized vector here.
			// As there are no parachains
			Session::validators()
				.into_iter()
				.map(|k| k.using_encoded(|s| Decode::decode(&mut &s[..]))
					.expect("correct size and raw-bytes; qed"))
				.collect()
		}
		fn duty_roster() -> p_v0::DutyRoster {
			let v = Session::validators();
			p_v0::DutyRoster { validator_duty: (0..v.len()).map(|_| p_v0::Chain::Relay).collect() }
		}
		fn active_parachains() -> Vec<(p_v0::Id, Option<(p_v0::CollatorId, p_v0::Retriable)>)> {
			Vec::new()
		}
		fn global_validation_data() -> p_v0::GlobalValidationData {
			p_v0::GlobalValidationData {
				max_code_size: 1,
				max_head_data_size: 1,
				block_number: System::block_number().saturating_sub(1),
			}
		}
		fn local_validation_data(_id: p_v0::Id) -> Option<p_v0::LocalValidationData> {
			None
		}
		fn parachain_code(_id: p_v0::Id) -> Option<p_v0::ValidationCode> {
			None
		}
		fn get_heads(_extrinsics: Vec<<Block as BlockT>::Extrinsic>)
			-> Option<Vec<p_v0::AbridgedCandidateReceipt>>
		{
			None
		}
		fn signing_context() -> p_v0::SigningContext {
			p_v0::SigningContext {
				parent_hash: System::parent_hash(),
				session_index: Session::current_index(),
			}
		}
		fn downward_messages(_id: p_v0::Id) -> Vec<p_v0::DownwardMessage> {
			Vec::new()
		}
	}

	impl fg_primitives::GrandpaApi<Block> for Runtime {
		fn grandpa_authorities() -> Vec<(GrandpaId, u64)> {
			Grandpa::grandpa_authorities()
		}

		fn submit_report_equivocation_unsigned_extrinsic(
			equivocation_proof: fg_primitives::EquivocationProof<
				<Block as BlockT>::Hash,
				sp_runtime::traits::NumberFor<Block>,
			>,
			key_owner_proof: fg_primitives::OpaqueKeyOwnershipProof,
		) -> Option<()> {
			let key_owner_proof = key_owner_proof.decode()?;

			Grandpa::submit_unsigned_equivocation_report(
				equivocation_proof,
				key_owner_proof,
			)
		}

		fn generate_key_ownership_proof(
			_set_id: fg_primitives::SetId,
			authority_id: fg_primitives::AuthorityId,
		) -> Option<fg_primitives::OpaqueKeyOwnershipProof> {
			use codec::Encode;

			Historical::prove((fg_primitives::KEY_TYPE, authority_id))
				.map(|p| p.encode())
				.map(fg_primitives::OpaqueKeyOwnershipProof::new)
		}
	}

	impl babe_primitives::BabeApi<Block> for Runtime {
		fn configuration() -> babe_primitives::BabeGenesisConfiguration {
			// The choice of `c` parameter (where `1 - c` represents the
			// probability of a slot being empty), is done in accordance to the
			// slot duration and expected target block time, for safely
			// resisting network delays of maximum two seconds.
			// <https://research.web3.foundation/en/latest/polkadot/BABE/Babe/#6-practical-results>
			babe_primitives::BabeGenesisConfiguration {
				slot_duration: Babe::slot_duration(),
				epoch_length: EpochDuration::get(),
				c: PRIMARY_PROBABILITY,
				genesis_authorities: Babe::authorities(),
				randomness: Babe::randomness(),
				allowed_slots: babe_primitives::AllowedSlots::PrimaryAndSecondaryPlainSlots,
			}
		}

		fn current_epoch_start() -> babe_primitives::SlotNumber {
			Babe::current_epoch_start()
		}

		fn generate_key_ownership_proof(
			_slot_number: babe_primitives::SlotNumber,
			authority_id: babe_primitives::AuthorityId,
		) -> Option<babe_primitives::OpaqueKeyOwnershipProof> {
			use codec::Encode;

			Historical::prove((babe_primitives::KEY_TYPE, authority_id))
				.map(|p| p.encode())
				.map(babe_primitives::OpaqueKeyOwnershipProof::new)
		}

		fn submit_report_equivocation_unsigned_extrinsic(
			equivocation_proof: babe_primitives::EquivocationProof<<Block as BlockT>::Header>,
			key_owner_proof: babe_primitives::OpaqueKeyOwnershipProof,
		) -> Option<()> {
			let key_owner_proof = key_owner_proof.decode()?;

			Babe::submit_unsigned_equivocation_report(
				equivocation_proof,
				key_owner_proof,
			)
		}
	}

	impl authority_discovery_primitives::AuthorityDiscoveryApi<Block> for Runtime {
		fn authorities() -> Vec<AuthorityDiscoveryId> {
			AuthorityDiscovery::authorities()
		}
	}

	impl sp_session::SessionKeys<Block> for Runtime {
		fn generate_session_keys(seed: Option<Vec<u8>>) -> Vec<u8> {
			SessionKeys::generate(seed)
		}

		fn decode_session_keys(
			encoded: Vec<u8>,
		) -> Option<Vec<(Vec<u8>, sp_core::crypto::KeyTypeId)>> {
			SessionKeys::decode_into_raw_public_keys(&encoded)
		}
	}

	impl frame_system_rpc_runtime_api::AccountNonceApi<Block, AccountId, Nonce> for Runtime {
		fn account_nonce(account: AccountId) -> Nonce {
			System::account_nonce(account)
		}
	}

	impl pallet_transaction_payment_rpc_runtime_api::TransactionPaymentApi<
		Block,
		Balance,
	> for Runtime {
		fn query_info(uxt: <Block as BlockT>::Extrinsic, len: u32) -> RuntimeDispatchInfo<Balance> {
			TransactionPayment::query_info(uxt, len)
		}
	}

	#[cfg(feature = "runtime-benchmarks")]
	impl frame_benchmarking::Benchmark<Block> for Runtime {
		fn dispatch_benchmark(
			config: frame_benchmarking::BenchmarkConfig
		) -> Result<Vec<frame_benchmarking::BenchmarkBatch>, RuntimeString> {
			use frame_benchmarking::{Benchmarking, BenchmarkBatch, add_benchmark, TrackedStorageKey};
			// Trying to add benchmarks directly to the Session Pallet caused cyclic dependency issues.
			// To get around that, we separated the Session benchmarks into its own crate, which is why
			// we need these two lines below.
			use pallet_session_benchmarking::Module as SessionBench;
			use pallet_offences_benchmarking::Module as OffencesBench;
			use frame_system_benchmarking::Module as SystemBench;

			impl pallet_session_benchmarking::Trait for Runtime {}
			impl pallet_offences_benchmarking::Trait for Runtime {}
			impl frame_system_benchmarking::Trait for Runtime {}

			let whitelist: Vec<TrackedStorageKey> = vec![
				// Block Number
				hex_literal::hex!("26aa394eea5630e07c48ae0c9558cef702a5c1b19ab7a04f536c519aca4983ac").to_vec().into(),
				// Total Issuance
				hex_literal::hex!("c2261276cc9d1f8598ea4b6a74b15c2f57c875e4cff74148e4628f264b974c80").to_vec().into(),
				// Execution Phase
				hex_literal::hex!("26aa394eea5630e07c48ae0c9558cef7ff553b5a9862a516939d82b3d3d8661a").to_vec().into(),
				// Event Count
				hex_literal::hex!("26aa394eea5630e07c48ae0c9558cef70a98fdbe9ce6c55837576c60c7af3850").to_vec().into(),
				// System Events
				hex_literal::hex!("26aa394eea5630e07c48ae0c9558cef780d41e5e16056765bc8461851072c9d7").to_vec().into(),
				// Treasury Account
				hex_literal::hex!("26aa394eea5630e07c48ae0c9558cef7b99d880ec681799c0cf30e8886371da95ecffd7b6c0f78751baa9d281e0bfa3a6d6f646c70792f74727372790000000000000000000000000000000000000000").to_vec().into(),
			];

			let mut batches = Vec::<BenchmarkBatch>::new();
			let params = (&config, &whitelist);
			// Polkadot
			add_benchmark!(params, batches, claims, Claims);
			// Substrate
			add_benchmark!(params, batches, pallet_balances, Balances);
			add_benchmark!(params, batches, pallet_collective, Council);
			add_benchmark!(params, batches, pallet_democracy, Democracy);
			add_benchmark!(params, batches, pallet_elections_phragmen, ElectionsPhragmen);
			add_benchmark!(params, batches, pallet_identity, Identity);
			add_benchmark!(params, batches, pallet_im_online, ImOnline);
			add_benchmark!(params, batches, pallet_offences, OffencesBench::<Runtime>);
			add_benchmark!(params, batches, pallet_scheduler, Scheduler);
			add_benchmark!(params, batches, pallet_session, SessionBench::<Runtime>);
			add_benchmark!(params, batches, pallet_staking, Staking);
			add_benchmark!(params, batches, frame_system, SystemBench::<Runtime>);
			add_benchmark!(params, batches, pallet_timestamp, Timestamp);
			add_benchmark!(params, batches, pallet_treasury, Treasury);
			add_benchmark!(params, batches, pallet_utility, Utility);
			add_benchmark!(params, batches, pallet_vesting, Vesting);

			if batches.is_empty() { return Err("Benchmark not found for this pallet.".into()) }
			Ok(batches)
		}
	}
}<|MERGE_RESOLUTION|>--- conflicted
+++ resolved
@@ -761,13 +761,6 @@
 	pub const MaxPending: u16 = 32;
 }
 
-<<<<<<< HEAD
-=======
-impl<I: frame_support::traits::Instance> dummy::Trait<I> for Runtime {
-	type Event = Event;
-}
-
->>>>>>> 61dd388b
 /// The type used to represent the kinds of proxying allowed.
 #[derive(Copy, Clone, Eq, PartialEq, Ord, PartialOrd, Encode, Decode, RuntimeDebug)]
 pub enum ProxyType {
@@ -896,7 +889,6 @@
 	}
 }
 
-// TODO TODO: shceduler origin must be upgraded for council and technincalcomittee
 construct_runtime! {
 	pub enum Runtime where
 		Block = Block,
@@ -935,17 +927,7 @@
 		Treasury: pallet_treasury::{Module, Call, Storage, Event<T>} = 18,
 
 		// Claims. Usable initially.
-<<<<<<< HEAD
 		Claims: claims::{Module, Call, Storage, Event<T>, Config<T>, ValidateUnsigned} = 19,
-=======
-		Claims: claims::{Module, Call, Storage, Event<T>, Config<T>, ValidateUnsigned},
-
-		// Old parachains stuff. All dummies to avoid messing up the transaction indices.
-		DummyParachains: dummy::<Instance0>::{Module, Call},
-		DummyAttestations: dummy::<Instance1>::{Module, Call},
-		DummySlots: dummy::<Instance2>::{Module, Call, Event<T>},
-		DummyRegistrar: dummy::<Instance3>::{Module, Call, Event<T>},
->>>>>>> 61dd388b
 
 		// Utility module.
 		Utility: pallet_utility::{Module, Call, Event} = 24,
