--- conflicted
+++ resolved
@@ -12,7 +12,6 @@
 serde = { version = "1.0.102", default-features = false }
 serde_derive = { version = "1.0.102", optional = true }
 
-<<<<<<< HEAD
 sp-api = { git = "https://github.com/paritytech/substrate", branch = "bkchr-cumulus-branch", default-features = false }
 inherents = { package = "sp-inherents", git = "https://github.com/paritytech/substrate", branch = "bkchr-cumulus-branch", default-features = false }
 sp-std = { package = "sp-std", git = "https://github.com/paritytech/substrate", branch = "bkchr-cumulus-branch", default-features = false }
@@ -32,27 +31,6 @@
 vesting = { package = "pallet-vesting", git = "https://github.com/paritytech/substrate", branch = "bkchr-cumulus-branch", default-features = false }
 offences = { package = "pallet-offences", git = "https://github.com/paritytech/substrate", branch = "bkchr-cumulus-branch", default-features = false }
 frame-benchmarking = { git = "https://github.com/paritytech/substrate", branch = "bkchr-cumulus-branch", default-features = false, optional = true }
-=======
-sp-api = { git = "https://github.com/paritytech/substrate", branch = "cumulus-branch", default-features = false }
-inherents = { package = "sp-inherents", git = "https://github.com/paritytech/substrate", branch = "cumulus-branch", default-features = false }
-sp-std = { package = "sp-std", git = "https://github.com/paritytech/substrate", branch = "cumulus-branch", default-features = false }
-sp-io = { git = "https://github.com/paritytech/substrate", branch = "cumulus-branch", default-features = false }
-sp-runtime = { git = "https://github.com/paritytech/substrate", branch = "cumulus-branch", default-features = false }
-sp-session = { git = "https://github.com/paritytech/substrate", branch = "cumulus-branch", default-features = false }
-sp-staking = { git = "https://github.com/paritytech/substrate", branch = "cumulus-branch", default-features = false }
-sp-core = { git = "https://github.com/paritytech/substrate", branch = "cumulus-branch", default-features = false }
-
-authorship = { package = "pallet-authorship", git = "https://github.com/paritytech/substrate", branch = "cumulus-branch", default-features = false }
-balances = { package = "pallet-balances", git = "https://github.com/paritytech/substrate", branch = "cumulus-branch", default-features = false }
-session = { package = "pallet-session", git = "https://github.com/paritytech/substrate", branch = "cumulus-branch", default-features = false }
-frame-support = { git = "https://github.com/paritytech/substrate", branch = "cumulus-branch", default-features = false }
-staking = { package = "pallet-staking", git = "https://github.com/paritytech/substrate", branch = "cumulus-branch", default-features = false }
-system = { package = "frame-system", git = "https://github.com/paritytech/substrate", branch = "cumulus-branch", default-features = false }
-timestamp = { package = "pallet-timestamp", git = "https://github.com/paritytech/substrate", branch = "cumulus-branch", default-features = false }
-vesting = { package = "pallet-vesting", git = "https://github.com/paritytech/substrate", branch = "cumulus-branch", default-features = false }
-offences = { package = "pallet-offences", git = "https://github.com/paritytech/substrate", branch = "cumulus-branch", default-features = false }
-frame-benchmarking = { git = "https://github.com/paritytech/substrate", branch = "cumulus-branch", default-features = false, optional = true }
->>>>>>> abc1db33
 
 primitives = { package = "polkadot-primitives", path = "../../primitives", default-features = false }
 libsecp256k1 = { version = "0.3.2", default-features = false, optional = true }
@@ -62,7 +40,6 @@
 
 [dev-dependencies]
 hex-literal = "0.2.1"
-<<<<<<< HEAD
 keyring = { package = "sp-keyring", git = "https://github.com/paritytech/substrate", branch = "bkchr-cumulus-branch" }
 sp-trie = { git = "https://github.com/paritytech/substrate", branch = "bkchr-cumulus-branch" }
 babe = { package = "pallet-babe", git = "https://github.com/paritytech/substrate", branch = "bkchr-cumulus-branch" }
@@ -70,15 +47,6 @@
 randomness-collective-flip = { package = "pallet-randomness-collective-flip", git = "https://github.com/paritytech/substrate", branch = "bkchr-cumulus-branch" }
 pallet-staking-reward-curve = { git = "https://github.com/paritytech/substrate", branch = "bkchr-cumulus-branch" }
 treasury = { package = "pallet-treasury", git = "https://github.com/paritytech/substrate", branch = "bkchr-cumulus-branch" }
-=======
-keyring = { package = "sp-keyring", git = "https://github.com/paritytech/substrate", branch = "cumulus-branch" }
-sp-trie = { git = "https://github.com/paritytech/substrate", branch = "cumulus-branch" }
-babe = { package = "pallet-babe", git = "https://github.com/paritytech/substrate", branch = "cumulus-branch" }
-sp-application-crypto = { git = "https://github.com/paritytech/substrate", branch = "cumulus-branch" }
-randomness-collective-flip = { package = "pallet-randomness-collective-flip", git = "https://github.com/paritytech/substrate", branch = "cumulus-branch" }
-pallet-staking-reward-curve = { git = "https://github.com/paritytech/substrate", branch = "cumulus-branch" }
-treasury = { package = "pallet-treasury", git = "https://github.com/paritytech/substrate", branch = "cumulus-branch" }
->>>>>>> abc1db33
 trie-db = "0.20.0"
 serde_json = "1.0.41"
 libsecp256k1 = "0.3.2"
